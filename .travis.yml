--- conflicted
+++ resolved
@@ -15,20 +15,8 @@
         - ./cc-test-reporter before-build
       after_script:
         - ./cc-test-reporter after-build --exit-code $TRAVIS_TEST_RESULT
-<<<<<<< HEAD
-    - rvm: 2.5.7
-    - rvm: 2.6.5
-    - rvm: 2.7.0-preview3
-    - name: "jruby-9.1.8.0 on OpenJDK 8"
-      rvm: jruby-9.1.8.0
+    - rvm: 2.7.3
+    - rvm: 3.0.1
+    - rvm: jruby-9.2.17.0
       env:
         - JRUBY_OPTS="--debug"
-      jdk: openjdk8
-    - rvm: jruby-9.2.17.0
-=======
-    - rvm: 2.7.3
-    - rvm: 3.0.1
-    - rvm: jruby-9.2.15.0
->>>>>>> 5e4843e7
-      env:
-        - JRUBY_OPTS="--debug"
