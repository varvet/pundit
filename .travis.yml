language: ruby
sudo: false
<<<<<<< HEAD
rvm:
  # - 2.0.0
  # - 2.1
  - 2.2.2
  - 2.3.0
  - jruby-19mode
  - rbx-2
env:
  - RSPEC_VERSION="<2.99"
  - RSPEC_VERSION="~>3.0
=======
before_install:
  - gem update --system
  - gem install bundler

matrix:
  include:
    - rvm: 2.4.1
      script: bundle exec rake rubocop # ONLY lint once, first
    - rvm: 2.1
    - rvm: 2.2.7
    - rvm: 2.3.4
    - rvm: 2.4.1
    - rvm: jruby-1.7.26
      env:
        - JRUBY_OPTS="--debug"
    - rvm: jruby-9.1.8.0
      env:
        - JRUBY_OPTS="--debug"
>>>>>>> ac2a25d9
<|MERGE_RESOLUTION|>--- conflicted
+++ resolved
@@ -1,17 +1,5 @@
 language: ruby
 sudo: false
-<<<<<<< HEAD
-rvm:
-  # - 2.0.0
-  # - 2.1
-  - 2.2.2
-  - 2.3.0
-  - jruby-19mode
-  - rbx-2
-env:
-  - RSPEC_VERSION="<2.99"
-  - RSPEC_VERSION="~>3.0
-=======
 before_install:
   - gem update --system
   - gem install bundler
@@ -29,5 +17,4 @@
         - JRUBY_OPTS="--debug"
     - rvm: jruby-9.1.8.0
       env:
-        - JRUBY_OPTS="--debug"
->>>>>>> ac2a25d9
+        - JRUBY_OPTS="--debug"