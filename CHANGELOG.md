--- conflicted
+++ resolved
@@ -2,12 +2,10 @@
 
 ## Unreleased
 
-<<<<<<< HEAD
-## Added
+### Added
 - Add support for `params.expect` [#855](https://github.com/varvet/pundit/pull/855)
-=======
+
 ## 2.5.1 (2025-09-12)
->>>>>>> 27a840be
 
 ### Fixed
 - Requiring only `pundit/rspec` no longer raises an error in Active Support [#857](https://github.com/varvet/pundit/issues/857)
