--- conflicted
+++ resolved
@@ -2,15 +2,11 @@
 
 ## Unreleased
 
-<<<<<<< HEAD
-### Added
-
-- Register policies directories for Rails 8 code statistics (#833)
-=======
 ## Added
 
 - Add `Pundit::Authorization#pundit_reset!` hook to reset the policy and policy scope cache. (#830)
 - Add links to gemspec. (#845)
+- Register policies directories for Rails 8 code statistics (#833)
 
 ## Changed
 
@@ -21,7 +17,6 @@
 ### Fixed
 
 - Using a hash as custom cache in `Pundit.authorize` now works as documented. (#838)
->>>>>>> cbaa0ab8
 
 ## 2.4.0 (2024-08-26)
 
